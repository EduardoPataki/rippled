
#include "TransactionErr.h"
#include "TransactionEngine.h"

// Double check a transaction's metadata to make sure no system invariants were broken

SETUP_LOG();

bool TransactionEngine::checkInvariants(TER result, const SerializedTransaction& txn, TransactionEngineParams params)
{
#if 0
<<<<<<< HEAD
	RippleAddress			srcAccount	= txn.getFieldAccount(sfAccount);
=======
>>>>>>> 794469fd
	uint32					txnSeq		= txn.getFieldU32(sfSequence);

	LedgerEntryAction		leaAction;

	uint256					srcActId	= Ledger::getAccountRootIndex(txn.getFieldAccount(sfAccount));
	SLE::pointer			origSrcAct	= mLedger->getSLE(srcActId);
	SLE::pointer			newSrcAct	= mNodes.getEntry(srcActId, leaAction);

	if (!newSrcAct || !origSrcAct)
	{
		cLog(lsFATAL) << "Transaction created or destroyed its issuing account";
		assert(false);
		return tefINTERNAL;
	}

	if ((newSrcAct->getFieldU32(sfSequence) != (txnSeq + 1)) ||
		(origSrcAct->getFieldU32(sfSequence) != txnSeq))
	{
		cLog(lsFATAL) << "Transaction mangles sequence numbers";
		cLog(lsFATAL) << "t:" << txnSeq << " o: " << origSrcAct->getFieldU32(sfSequence)
			<< " n: " << newSrcAct->getFieldU32(sfSequence);
		assert(false);
		return tefINTERNAL;
	}

	int64 xrpChange = txn.getFieldAmount(sfFee).getSNValue();
	for (LedgerEntrySet::const_iterator it = mNodes.begin(), end = mNodes.end(); it != end; ++it)
	{
		const LedgerEntrySetEntry& entry = it->second;
		if (entry.mAction == taaMODIFY)
		{
#if 0
			if (entry.mEntry->getType() == ltRIPPLE_STATE)
			{
				// if this transaction pushes a ripple state over its limit, make sure it also modifies
				// an offer placed by that same user
			}
#endif
			if (entry.mEntry->getType() == ltACCOUNT_ROOT)
			{ // account modified
				xrpChange += entry.mEntry->getFieldAmount(sfBalance).getSNValue();
				xrpChange -= mLedger->getSLE(it->first)->getFieldAmount(sfBalance).getSNValue();
			}
		}
		else if (entry.mAction == taaCREATE)
		{
			if (entry.mEntry->getType() == ltRIPPLE_STATE)
			{
				if (entry.mEntry->getFieldAmount(sfLowLimit).getIssuer() ==
					entry.mEntry->getFieldAmount(sfHighLimit).getIssuer())
				{
					cLog(lsFATAL) << "Ripple line to self";
					assert(false);
					return tefINTERNAL;
				}
			}
			if (entry.mEntry->getType() == ltACCOUNT_ROOT) // account created
				xrpChange += entry.mEntry->getFieldAmount(sfBalance).getSNValue();
		}
	}
	if (xrpChange != 0)
	{
		cLog(lsFATAL) << "Transaction creates/destroys XRP";
		assert(false);
		return tefINTERNAL;
	}
#endif

	return true;
}<|MERGE_RESOLUTION|>--- conflicted
+++ resolved
@@ -9,10 +9,6 @@
 bool TransactionEngine::checkInvariants(TER result, const SerializedTransaction& txn, TransactionEngineParams params)
 {
 #if 0
-<<<<<<< HEAD
-	RippleAddress			srcAccount	= txn.getFieldAccount(sfAccount);
-=======
->>>>>>> 794469fd
 	uint32					txnSeq		= txn.getFieldU32(sfSequence);
 
 	LedgerEntryAction		leaAction;
